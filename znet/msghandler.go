package znet

import (
	"encoding/hex"
	"fmt"
<<<<<<< HEAD
	"sync"
=======
>>>>>>> 37b1fe54

	"github.com/aceld/zinx/zconf"
	"github.com/aceld/zinx/ziface"
	"github.com/aceld/zinx/zlog"
)

const (
	// If the Worker goroutine pool is not started, a virtual WorkerID is assigned to the MsgHandler, which is 0, for metric counting
	// After starting the Worker goroutine pool, the ID of each worker is 0,1,2,3...
	// (如果不启动Worker协程池，则会给MsgHandler分配一个虚拟的WorkerID，这个workerID为0, 便于指标统计
	// 启动了Worker协程池后，每个worker的ID为0,1,2,3...)
	WorkerIDWithoutWorkerPool int = 0
)

// MsgHandle is the module for handling message processing callbacks
// (对消息的处理回调模块)
type MsgHandle struct {
	// A map property that stores the processing methods for each MsgID
	// (存放每个MsgID 所对应的处理方法的map属性)
	Apis map[uint32]ziface.IRouter

	// The number of worker goroutines in the business work Worker pool
	// (业务工作Worker池的数量)
	WorkerPoolSize uint32

	// A collection of idle workers, used for zconf.{WorkMode:OneWorkerEachConn}
	// 空闲worker集合，用于zconf.{WorkMode:OneWorkerEachConn}
	freeWorkers  map[uint32]struct{}
	freeWorkerMu sync.Mutex

	// A message queue for workers to take tasks
	// (Worker负责取任务的消息队列)
	TaskQueue []chan ziface.IRequest

	// Chain builder for the responsibility chain
	// (责任链构造器)
	builder      *chainBuilder
	RouterSlices *RouterSlices
}

// newMsgHandle creates MsgHandle
// zinxRole: IServer/IClient
func newMsgHandle() *MsgHandle {
	var freeWorkers map[uint32]struct{}
	if zconf.GlobalObject.WorkerMode == "OneWorkerEachConn" {
		// Assign a workder to each link, avoid interactions when multiple links are processed by the same worker
		// MaxWorkerTaskLen can also be reduced, for example, 50
		// 为每个链接分配一个workder，避免同一worker处理多个链接时的互相影响
		// 同时可以减小MaxWorkerTaskLen，比如50，因为每个worker的负担减轻了
		zconf.GlobalObject.WorkerPoolSize = uint32(zconf.GlobalObject.MaxConn)
		freeWorkers = make(map[uint32]struct{}, zconf.GlobalObject.WorkerPoolSize)
		for i := uint32(0); i < zconf.GlobalObject.WorkerPoolSize; i++ {
			freeWorkers[i] = struct{}{}
		}
	}

	handle := &MsgHandle{
		Apis:           make(map[uint32]ziface.IRouter),
		RouterSlices:   NewRouterSlices(),
		WorkerPoolSize: zconf.GlobalObject.WorkerPoolSize,
		// One worker corresponds to one queue (一个worker对应一个queue)
		TaskQueue:   make([]chan ziface.IRequest, zconf.GlobalObject.WorkerPoolSize),
		freeWorkers: freeWorkers,
		builder:     newChainBuilder(),
	}

	// It is necessary to add the MsgHandle to the responsibility chain here, and it is the last link in the responsibility chain. After decoding in the MsgHandle, data distribution is done by router
	// (此处必须把 msghandler 添加到责任链中，并且是责任链最后一环，在msghandler中进行解码后由router做数据分发)
	handle.builder.Tail(handle)
	return handle
}

// Use worker ID
// 占用workerID
func (mh *MsgHandle) UseWorker(conn ziface.IConnection) uint32 {
	if zconf.GlobalObject.WorkerMode == "OneWorkerEachConn" {
		mh.freeWorkerMu.Lock()
		defer mh.freeWorkerMu.Unlock()

		for k := range mh.freeWorkers {
			delete(mh.freeWorkers, k)
			return k
		}
	} else {
		// Assign the worker responsible for processing the current connection based on the ConnID
		// Using a round-robin average allocation rule to get the workerID that needs to process this connection
		// (根据ConnID来分配当前的连接应该由哪个worker负责处理
		// 轮询的平均分配法则
		// 得到需要处理此条连接的workerID)
		return uint32(conn.GetConnID() % uint64(mh.WorkerPoolSize))
	}
	return 0
}

// Free worker ID
// 释放workerid
func (mh *MsgHandle) FreeWorker(workerID uint32) {
	if zconf.GlobalObject.WorkerMode == "OneWorkerEachConn" {
		mh.freeWorkerMu.Lock()
		defer mh.freeWorkerMu.Unlock()

		mh.freeWorkers[workerID] = struct{}{}
	}
}

// Data processing interceptor that is necessary by default in Zinx
// (Zinx默认必经的数据处理拦截器)
func (mh *MsgHandle) Intercept(chain ziface.IChain) ziface.IcResp {
	request := chain.Request()
	if request != nil {
		switch request.(type) {
		case ziface.IRequest:
			iRequest := request.(ziface.IRequest)
			if zconf.GlobalObject.WorkerPoolSize > 0 {
				// If the worker pool mechanism has been started, hand over the message to the worker for processing
				// (已经启动工作池机制，将消息交给Worker处理)
				mh.SendMsgToTaskQueue(iRequest)
			} else {

				// Execute the corresponding Handle method from the bound message and its corresponding processing method
				// (从绑定好的消息和对应的处理方法中执行对应的Handle方法)
				if !zconf.GlobalObject.RouterSlicesMode {
					go mh.doMsgHandler(iRequest, WorkerIDWithoutWorkerPool)
				} else if zconf.GlobalObject.RouterSlicesMode {
					go mh.doMsgHandlerSlices(iRequest, WorkerIDWithoutWorkerPool)
				}

			}
		}
	}

	return chain.Proceed(chain.Request())
}

func (mh *MsgHandle) AddInterceptor(interceptor ziface.IInterceptor) {
	if mh.builder != nil {
		mh.builder.AddInterceptor(interceptor)
	}
}

// SendMsgToTaskQueue sends the message to the TaskQueue for processing by the worker
// (将消息交给TaskQueue,由worker进行处理)
func (mh *MsgHandle) SendMsgToTaskQueue(request ziface.IRequest) {
	workerID := request.GetConnection().GetWorkerID()
	// zlog.Ins().DebugF("Add ConnID=%d request msgID=%d to workerID=%d", request.GetConnection().GetConnID(), request.GetMsgID(), workerID)
	// Send the request message to the task queue
	mh.TaskQueue[workerID] <- request
	zlog.Ins().DebugF("SendMsgToTaskQueue-->%s", hex.EncodeToString(request.GetData()))
}

// doFuncHandler handles functional requests (执行函数式请求)
func (mh *MsgHandle) doFuncHandler(request ziface.IFuncRequest, workerID int) {
	defer func() {
		if err := recover(); err != nil {
			zlog.Ins().ErrorF("workerID: %d doFuncRequest panic: %v", workerID, err)
		}
	}()
	// Execute the functional request (执行函数式请求)
	request.CallFunc()
}

// doMsgHandler immediately handles messages in a non-blocking manner
// (立即以非阻塞方式处理消息)
func (mh *MsgHandle) doMsgHandler(request ziface.IRequest, workerID int) {
	defer func() {
		if err := recover(); err != nil {
			zlog.Ins().ErrorF("workerID: %d doMsgHandler panic: %v", workerID, err)
		}
	}()

	msgId := request.GetMsgID()
	handler, ok := mh.Apis[msgId]

	if !ok {
		zlog.Ins().ErrorF("api msgID = %d is not FOUND!", request.GetMsgID())
		return
	}

	// Bind the Request request to the corresponding Router relationship
	// (Request请求绑定Router对应关系)
	request.BindRouter(handler)

	// Execute the corresponding processing method
	request.Call()
}

func (mh *MsgHandle) Execute(request ziface.IRequest) {
	// Pass the message to the responsibility chain to handle it through interceptors layer by layer and pass it on layer by layer.
	// (将消息丢到责任链，通过责任链里拦截器层层处理层层传递)
	mh.builder.Execute(request)
}

// AddRouter adds specific processing logic for messages
// (为消息添加具体的处理逻辑)
func (mh *MsgHandle) AddRouter(msgID uint32, router ziface.IRouter) {
	// 1. Check whether the current API processing method bound to the msgID already exists
	// (判断当前msg绑定的API处理方法是否已经存在)
	if _, ok := mh.Apis[msgID]; ok {
		msgErr := fmt.Sprintf("repeated api , msgID = %+v\n", msgID)
		panic(msgErr)
	}
	// 2. Add the binding relationship between msg and API
	// (添加msg与api的绑定关系)
	mh.Apis[msgID] = router
	zlog.Ins().InfoF("Add Router msgID = %d", msgID)
}

// AddRouterSlices adds router handlers using slices
// (切片路由添加)
func (mh *MsgHandle) AddRouterSlices(msgId uint32, handler ...ziface.RouterHandler) ziface.IRouterSlices {
	mh.RouterSlices.AddHandler(msgId, handler...)
	return mh.RouterSlices
}

// Group routes into a group (路由分组)
func (mh *MsgHandle) Group(start, end uint32, Handlers ...ziface.RouterHandler) ziface.IGroupRouterSlices {
	return NewGroup(start, end, mh.RouterSlices, Handlers...)
}
func (mh *MsgHandle) Use(Handlers ...ziface.RouterHandler) ziface.IRouterSlices {
	mh.RouterSlices.Use(Handlers...)
	return mh.RouterSlices
}

func (mh *MsgHandle) doMsgHandlerSlices(request ziface.IRequest, workerID int) {
	defer func() {
		if err := recover(); err != nil {
			zlog.Ins().ErrorF("workerID: %d doMsgHandler panic: %v", workerID, err)
		}
	}()

	msgId := request.GetMsgID()
	handlers, ok := mh.RouterSlices.GetHandlers(msgId)
	if !ok {
		zlog.Ins().ErrorF("api msgID = %d is not FOUND!", request.GetMsgID())
		return
	}

	request.BindRouterSlices(handlers)
	request.RouterSlicesNext()
}

// StartOneWorker starts a worker workflow
// (启动一个Worker工作流程)
func (mh *MsgHandle) StartOneWorker(workerID int, taskQueue chan ziface.IRequest) {
	zlog.Ins().InfoF("Worker ID = %d is started.", workerID)
	// Continuously wait for messages in the queue
	// (不断地等待队列中的消息)
	for {
		select {
		// If there is a message, take out the Request from the queue and execute the bound business method
		// (有消息则取出队列的Request，并执行绑定的业务方法)
		case request := <-taskQueue:

			switch req := request.(type) {

			case ziface.IFuncRequest:
				// Internal function call request (内部函数调用request)

				mh.doFuncHandler(req, workerID)

			case ziface.IRequest: // Client message request

				if !zconf.GlobalObject.RouterSlicesMode {
					mh.doMsgHandler(req, workerID)
				} else if zconf.GlobalObject.RouterSlicesMode {
					mh.doMsgHandlerSlices(req, workerID)
				}
			}
		}
	}
}

// StartWorkerPool starts the worker pool
func (mh *MsgHandle) StartWorkerPool() {
	// Iterate through the required number of workers and start them one by one
	// (遍历需要启动worker的数量，依此启动)
	for i := 0; i < int(mh.WorkerPoolSize); i++ {
		// A worker is started
		// Allocate space for the corresponding task queue for the current worker
		// (给当前worker对应的任务队列开辟空间)
		mh.TaskQueue[i] = make(chan ziface.IRequest, zconf.GlobalObject.MaxWorkerTaskLen)

		// Start the current worker, blocking and waiting for messages to be passed in the corresponding task queue
		// (启动当前Worker，阻塞的等待对应的任务队列是否有消息传递进来)
		go mh.StartOneWorker(i, mh.TaskQueue[i])
	}
}<|MERGE_RESOLUTION|>--- conflicted
+++ resolved
@@ -3,10 +3,7 @@
 import (
 	"encoding/hex"
 	"fmt"
-<<<<<<< HEAD
 	"sync"
-=======
->>>>>>> 37b1fe54
 
 	"github.com/aceld/zinx/zconf"
 	"github.com/aceld/zinx/ziface"
