package znet

import (
	"crypto/rand"
	"crypto/tls"
	"errors"
	"fmt"
<<<<<<< HEAD
=======
	"github.com/aceld/zinx/logo"
	"github.com/aceld/zinx/zconf"
	"github.com/aceld/zinx/zdecoder"
	"github.com/aceld/zinx/zlog"
	"github.com/gorilla/websocket"
>>>>>>> 766f5955
	"net"
	"net/http"
	"os"
	"os/signal"
	"sync/atomic"
	"time"

	"github.com/aceld/zinx/logo"
	"github.com/aceld/zinx/zconf"
	"github.com/aceld/zinx/zdecoder"
	"github.com/aceld/zinx/zlog"
	"github.com/aceld/zinx/zmetrics"
	"github.com/gorilla/websocket"

	"github.com/aceld/zinx/ziface"
	"github.com/aceld/zinx/zpack"
)

// Server interface implementation, defines a Server service class
// (接口实现，定义一个Server服务类)
type Server struct {
	// Name of the server (服务器的名称)
	Name string
	//tcp4 or other
	IPVersion string
	// IP version (e.g. "tcp4") - 服务绑定的IP地址
	IP string
	// IP address the server is bound to (服务绑定的端口)
	Port int
	// 服务绑定的websocket 端口 (Websocket port the server is bound to)
	WsPort int

	// Current server's message handler module, used to bind MsgID to corresponding processing methods
	// (当前Server的消息管理模块，用来绑定MsgID和对应的处理方法)
	msgHandler ziface.IMsgHandle

	// Routing mode (路由模式)
	RouterSlicesMode bool

	// Current server's connection manager (当前Server的链接管理器)
	ConnMgr ziface.IConnManager

	// Hook function called when a new connection is established
	// (该Server的连接创建时Hook函数)
	onConnStart func(conn ziface.IConnection)

	// Hook function called when a connection is terminated
	// (该Server的连接断开时的Hook函数)
	onConnStop func(conn ziface.IConnection)

	// Data packet encapsulation method
	// (数据报文封包方式)
	packet ziface.IDataPack

	// Asynchronous capture of connection closing status
	// (异步捕获链接关闭状态)
	exitChan chan struct{}

	// Decoder for dealing with message fragmentation and reassembly
	// (断粘包解码器)
	decoder ziface.IDecoder

	// Heartbeat checker
	// (心跳检测器)
	hc ziface.IHeartbeatChecker

	// websocket
	upgrader *websocket.Upgrader

	// websocket connection authentication
	websocketAuth func(r *http.Request) error

	// connection id
	cID uint64
}

// NewServer creates a server handle
// (创建一个服务器句柄)
func NewServer(opts ...Option) ziface.IServer {
	logo.PrintLogo()

	s := &Server{
		Name:             zconf.GlobalObject.Name,
		IPVersion:        "tcp",
		IP:               zconf.GlobalObject.Host,
		Port:             zconf.GlobalObject.TCPPort,
		WsPort:           zconf.GlobalObject.WsPort,
		msgHandler:       newMsgHandle(),
		RouterSlicesMode: zconf.GlobalObject.RouterSlicesMode,
		ConnMgr:          newConnManager(),
		exitChan:         nil,
		// Default to using Zinx's TLV data pack format
		// (默认使用zinx的TLV封包方式)
		packet:  zpack.Factory().NewPack(ziface.ZinxDataPack),
		decoder: zdecoder.NewTLVDecoder(), // Default to using TLV decode (默认使用TLV的解码方式)
		upgrader: &websocket.Upgrader{
			ReadBufferSize: int(zconf.GlobalObject.IOReadBuffSize),
			CheckOrigin: func(r *http.Request) bool {
				return true
			},
		},
	}

	for _, opt := range opts {
		opt(s)
	}

	// Apply custom options (提示当前配置信息)
	zconf.GlobalObject.Show()

	return s
}

// NewUserConfServer creates a server handle using user-defined configuration
// (创建一个服务器句柄)
func NewUserConfServer(config *zconf.Config, opts ...Option) ziface.IServer {

	// Refresh user configuration to global configuration variable
	// (刷新用户配置到全局配置变量)
	zconf.UserConfToGlobal(config)

	// Display current configuration information
	// (提示当前配置信息)
	zconf.GlobalObject.Show()

	logo.PrintLogo()

	s := &Server{
		Name:             config.Name,
		IPVersion:        "tcp4",
		IP:               config.Host,
		Port:             config.TCPPort,
		WsPort:           config.WsPort,
		msgHandler:       newMsgHandle(),
		RouterSlicesMode: config.RouterSlicesMode,
		ConnMgr:          newConnManager(),
		exitChan:         nil,
		packet:           zpack.Factory().NewPack(ziface.ZinxDataPack),
		decoder:          zdecoder.NewTLVDecoder(), // Default to using TLV decoder (默认使用TLV的解码方式)
		upgrader: &websocket.Upgrader{
			ReadBufferSize: int(zconf.GlobalObject.IOReadBuffSize),
			CheckOrigin: func(r *http.Request) bool {
				return true
			},
		},
	}
	// Apply custom options (更替打包方式)
	for _, opt := range opts {
		opt(s)
	}

	return s
}

// NewDefaultRouterSlicesServer creates a server handle with a default RouterRecovery processor.
// (创建一个默认自带一个Recover处理器的服务器句柄)
func NewDefaultRouterSlicesServer(opts ...Option) ziface.IServer {
	logo.PrintLogo()
	zconf.GlobalObject.RouterSlicesMode = true
	s := &Server{
		Name:             zconf.GlobalObject.Name,
		IPVersion:        "tcp",
		IP:               zconf.GlobalObject.Host,
		Port:             zconf.GlobalObject.TCPPort,
		WsPort:           zconf.GlobalObject.WsPort,
		msgHandler:       newMsgHandle(),
		RouterSlicesMode: zconf.GlobalObject.RouterSlicesMode,
		ConnMgr:          newConnManager(),
		exitChan:         nil,
		// by default use zinx's TLV packet (默认使用zinx的TLV封包方式)
		packet:  zpack.Factory().NewPack(ziface.ZinxDataPack),
		decoder: zdecoder.NewTLVDecoder(), //默认使用TLV的解码方式 (by default use TLV decoding)
		upgrader: &websocket.Upgrader{
			ReadBufferSize: int(zconf.GlobalObject.IOReadBuffSize),
			CheckOrigin: func(r *http.Request) bool {
				return true
			},
		},
	}

	for _, opt := range opts {
		opt(s)
	}
	s.Use(RouterRecovery)
	// display current configuration information (提示当前配置信息)
	zconf.GlobalObject.Show()

	return s
}

// NewUserRouterSlicesServer creates a server handle with user-configured options and a default Recover handler.
// If the user does not wish to use the Use method, they should use NewUserConfServer instead.
// (创建一个用户配置的自带一个Recover处理器的服务器句柄，如果用户不希望Use这个方法，那么应该使用NewUserConfServer)
func NewUserConfDefaultRouterSlicesServer(config *zconf.Config, opts ...Option) ziface.IServer {

	if !config.RouterSlicesMode {
		panic("RouterSlicesMode is false")
	}

	// Refresh user configuration to global configuration variable (刷新用户配置到全局配置变量)
	zconf.UserConfToGlobal(config)

	// Display current configuration information (提示当前配置信息)
	zconf.GlobalObject.Show()

	logo.PrintLogo()

	s := &Server{
		Name:             config.Name,
		IPVersion:        "tcp4",
		IP:               config.Host,
		Port:             config.TCPPort,
		WsPort:           config.WsPort,
		msgHandler:       newMsgHandle(),
		RouterSlicesMode: config.RouterSlicesMode,
		ConnMgr:          newConnManager(),
		exitChan:         nil,
		packet:           zpack.Factory().NewPack(ziface.ZinxDataPack),
		decoder:          zdecoder.NewTLVDecoder(), // Default to using TLV decoding (默认使用TLV的解码方式)
		upgrader: &websocket.Upgrader{
			ReadBufferSize: int(zconf.GlobalObject.IOReadBuffSize),
			CheckOrigin: func(r *http.Request) bool {
				return true
			},
		},
	}
	// Replace the default packaging method (更替打包方式)
	for _, opt := range opts {
		opt(s)
	}
	s.Use(RouterRecovery)
	return s
}

func (s *Server) StartConn(conn ziface.IConnection) {
	// HeartBeat check
	if s.hc != nil {
		// Clone a heart-beat checker from the server side
		heartBeatChecker := s.hc.Clone()

		// Bind current connection
		heartBeatChecker.BindConn(conn)
	}

	// Start processing business for the current connection
	conn.Start()
}

func (s *Server) ListenTcpConn() {
	// 1. Get a TCP address
	addr, err := net.ResolveTCPAddr(s.IPVersion, fmt.Sprintf("%s:%d", s.IP, s.Port))
	if err != nil {
		zlog.Ins().ErrorF("[START] resolve tcp addr err: %v\n", err)
		return
	}

	// 2. Listen to the server address
	var listener net.Listener
	if zconf.GlobalObject.CertFile != "" && zconf.GlobalObject.PrivateKeyFile != "" {
		// Read certificate and private key
		crt, err := tls.LoadX509KeyPair(zconf.GlobalObject.CertFile, zconf.GlobalObject.PrivateKeyFile)
		if err != nil {
			panic(err)
		}

		// TLS connection
		tlsConfig := &tls.Config{}
		tlsConfig.Certificates = []tls.Certificate{crt}
		tlsConfig.Time = time.Now
		tlsConfig.Rand = rand.Reader
		listener, err = tls.Listen(s.IPVersion, fmt.Sprintf("%s:%d", s.IP, s.Port), tlsConfig)
		if err != nil {
			panic(err)
		}
	} else {
		listener, err = net.ListenTCP(s.IPVersion, addr)
		if err != nil {
			panic(err)
		}
	}

	// 3. Start server network connection business
	go func() {
		for {
			// 3.1 Set the maximum connection control for the server. If it exceeds the maximum connection, wait.
			// (设置服务器最大连接控制,如果超过最大连接，则等待)
			if s.ConnMgr.Len() >= zconf.GlobalObject.MaxConn {
				zlog.Ins().InfoF("Exceeded the maxConnNum:%d, Wait:%d", zconf.GlobalObject.MaxConn, AcceptDelay.duration)
				AcceptDelay.Delay()
				continue
			}
			// 3.2 Block and wait for a client to establish a connection request.
			// (阻塞等待客户端建立连接请求)
			conn, err := listener.Accept()
			if err != nil {
				//Go 1.16+
				if errors.Is(err, net.ErrClosed) {
					zlog.Ins().ErrorF("Listener closed")
					return
				}
				zlog.Ins().ErrorF("Accept err: %v", err)
				AcceptDelay.Delay()
				continue
			}

			AcceptDelay.Reset()

			// 3.4 Handle the business method for this new connection request. At this time, the handler and conn should be bound.
			// (处理该新连接请求的 业务 方法， 此时应该有 handler 和 conn是绑定的)
			newCid := atomic.AddUint64(&s.cID, 1)
			dealConn := newServerConn(s, conn, newCid)

			go s.StartConn(dealConn)

		}
	}()
	select {
	case <-s.exitChan:
		err := listener.Close()
		if err != nil {
			zlog.Ins().ErrorF("listener close err: %v", err)
		}
	}
}

func (s *Server) ListenWebsocketConn() {

	http.HandleFunc("/", func(w http.ResponseWriter, r *http.Request) {
		// 1. Check if the server has reached the maximum allowed number of connections
		// (设置服务器最大连接控制,如果超过最大连接，则等待)
		if s.ConnMgr.Len() >= zconf.GlobalObject.MaxConn {
			zlog.Ins().InfoF("Exceeded the maxConnNum:%d, Wait:%d", zconf.GlobalObject.MaxConn, AcceptDelay.duration)
			AcceptDelay.Delay()
			return
		}
		// 2. If websocket authentication is required, set the authentication information
		// (如果需要 websocket 认证请设置认证信息)
		if s.websocketAuth != nil {
			err := s.websocketAuth(r)
			if err != nil {
				zlog.Ins().ErrorF(" websocket auth err:%v", err)
				w.WriteHeader(401)
				AcceptDelay.Delay()
				return
			}
		}
		// 3. Check if there is a subprotocol specified in the header
		// (判断 header 里面是有子协议)
		if len(r.Header.Get("Sec-Websocket-Protocol")) > 0 {
			s.upgrader.Subprotocols = websocket.Subprotocols(r)
		}
		// 4. Upgrade the connection to a websocket connection
		// (升级成 websocket 连接)
		conn, err := s.upgrader.Upgrade(w, r, nil)
		if err != nil {
			zlog.Ins().ErrorF("new websocket err:%v", err)
			w.WriteHeader(500)
			AcceptDelay.Delay()
			return
		}
		AcceptDelay.Reset()
		// 5. Handle the business logic of the new connection, which should already be bound to a handler and conn
		// 5. 处理该新连接请求的 业务 方法， 此时应该有 handler 和 conn是绑定的
		newCid := atomic.AddUint64(&s.cID, 1)
		wsConn := newWebsocketConn(s, conn, newCid)
		go s.StartConn(wsConn)

	})

	err := http.ListenAndServe(fmt.Sprintf("%s:%d", s.IP, s.WsPort), nil)
	if err != nil {
		panic(err)
	}
}

// Start the network service
// (开启网络服务)
func (s *Server) Start() {
	zlog.Ins().InfoF("[START] Server name: %s,listener at IP: %s, Port %d is starting", s.Name, s.IP, s.Port)
	s.exitChan = make(chan struct{})

	// Add decoder to interceptors
	// (将解码器添加到拦截器)
	if s.decoder != nil {
		s.msgHandler.AddInterceptor(s.decoder)
	}
	// Start worker pool mechanism
	// (启动worker工作池机制)
	s.msgHandler.StartWorkerPool()

	// Start a goroutine to handle server listener business
	// (开启一个go去做服务端Listener业务)
	switch zconf.GlobalObject.Mode {
	case zconf.ServerModeTcp:
		go s.ListenTcpConn()
	case zconf.ServerModeWebsocket:
		go s.ListenWebsocketConn()
	default:
		go s.ListenTcpConn()
		go s.ListenWebsocketConn()
	}

}

// Stop stops the server (停止服务)
func (s *Server) Stop() {
	zlog.Ins().InfoF("[STOP] Zinx server , name %s", s.Name)

	// Clear other connection information or other information that needs to be cleaned up
	// (将其他需要清理的连接信息或者其他信息 也要一并停止或者清理)
	s.ConnMgr.ClearConn()
	s.exitChan <- struct{}{}
	close(s.exitChan)
}

// Serve runs the server (运行服务)
func (s *Server) Serve() {
	s.Start()
	// Block, otherwise the listener's goroutine will exit when the main Go exits (阻塞,否则主Go退出， listenner的go将会退出)
	c := make(chan os.Signal, 1)
	// Listen for specified signals: ctrl+c or kill signal (监听指定信号 ctrl+c kill信号)
	signal.Notify(c, os.Interrupt, os.Kill)
	sig := <-c
	zlog.Ins().InfoF("[SERVE] Zinx server , name %s, Serve Interrupt, signal = %v", s.Name, sig)
}

func (s *Server) AddRouter(msgID uint32, router ziface.IRouter) {
	if s.RouterSlicesMode {
		panic("Server RouterSlicesMode is true ")
	}
	s.msgHandler.AddRouter(msgID, router)
}

func (s *Server) AddRouterSlices(msgID uint32, router ...ziface.RouterHandler) ziface.IRouterSlices {
	if !s.RouterSlicesMode {
		panic("Server RouterSlicesMode is false ")
	}
	return s.msgHandler.AddRouterSlices(msgID, router...)
}

func (s *Server) Group(start, end uint32, Handlers ...ziface.RouterHandler) ziface.IGroupRouterSlices {
	if !s.RouterSlicesMode {
		panic("Server RouterSlicesMode is false")
	}
	return s.msgHandler.Group(start, end, Handlers...)
}

func (s *Server) Use(Handlers ...ziface.RouterHandler) ziface.IRouterSlices {
	if !s.RouterSlicesMode {
		panic("Server RouterSlicesMode is false")
	}
	return s.msgHandler.Use(Handlers...)
}

func (s *Server) GetConnMgr() ziface.IConnManager {
	return s.ConnMgr
}

func (s *Server) SetOnConnStart(hookFunc func(ziface.IConnection)) {
	s.onConnStart = hookFunc
}

func (s *Server) SetOnConnStop(hookFunc func(ziface.IConnection)) {
	s.onConnStop = hookFunc
}

func (s *Server) GetOnConnStart() func(ziface.IConnection) {
	return s.onConnStart
}

func (s *Server) GetOnConnStop() func(ziface.IConnection) {
	return s.onConnStop
}

func (s *Server) GetPacket() ziface.IDataPack {
	return s.packet
}

func (s *Server) SetPacket(packet ziface.IDataPack) {
	s.packet = packet
}

func (s *Server) GetMsgHandler() ziface.IMsgHandle {
	return s.msgHandler
}

// StartHeartBeat starts the heartbeat check.
// interval is the time interval between each heartbeat.
// (启动心跳检测
// interval 每次发送心跳的时间间隔)
func (s *Server) StartHeartBeat(interval time.Duration) {
	checker := NewHeartbeatChecker(interval)

	// Add the heartbeat check router. (添加心跳检测的路由)
	s.AddRouter(checker.MsgID(), checker.Router())

	// Bind the heartbeat checker to the server. (server绑定心跳检测器)
	s.hc = checker
}

// StartHeartBeatWithFunc starts the heartbeat detection with the given configuration.
// interval is the time interval for sending heartbeat messages.
// option is the configuration for heartbeat detection.
// 启动心跳检测
// (option 心跳检测的配置)
func (s *Server) StartHeartBeatWithOption(interval time.Duration, option *ziface.HeartBeatOption) {
	checker := NewHeartbeatChecker(interval)

	// Configure the heartbeat checker with the provided options
	if option != nil {
		checker.SetHeartbeatMsgFunc(option.MakeMsg)
		checker.SetOnRemoteNotAlive(option.OnRemoteNotAlive)
		checker.BindRouter(option.HeadBeatMsgID, option.Router)
	}

	// Add the heartbeat checker's router to the server's router (添加心跳检测的路由)
	s.AddRouter(checker.MsgID(), checker.Router())

	// Bind the server with the heartbeat checker (server绑定心跳检测器)
	s.hc = checker
}

func (s *Server) GetHeartBeat() ziface.IHeartbeatChecker {
	return s.hc
}

func (s *Server) SetDecoder(decoder ziface.IDecoder) {
	s.decoder = decoder
}

func (s *Server) GetLengthField() *ziface.LengthField {
	if s.decoder != nil {
		return s.decoder.GetLengthField()
	}
	return nil
}

func (s *Server) AddInterceptor(interceptor ziface.IInterceptor) {
	s.msgHandler.AddInterceptor(interceptor)
}

func (s *Server) SetWebsocketAuth(f func(r *http.Request) error) {
	s.websocketAuth = f
}

func (s *Server) ServerName() string {
	return s.Name
}

func init() {}<|MERGE_RESOLUTION|>--- conflicted
+++ resolved
@@ -5,14 +5,6 @@
 	"crypto/tls"
 	"errors"
 	"fmt"
-<<<<<<< HEAD
-=======
-	"github.com/aceld/zinx/logo"
-	"github.com/aceld/zinx/zconf"
-	"github.com/aceld/zinx/zdecoder"
-	"github.com/aceld/zinx/zlog"
-	"github.com/gorilla/websocket"
->>>>>>> 766f5955
 	"net"
 	"net/http"
 	"os"
