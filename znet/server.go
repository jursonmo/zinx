--- conflicted
+++ resolved
@@ -109,18 +109,11 @@
 	logo.PrintLogo()
 
 	s := &Server{
-<<<<<<< HEAD
-
-=======
->>>>>>> 89d3247a
 		Name:             config.Name,
 		IPVersion:        "tcp4",
 		IP:               config.Host,
 		Port:             config.TCPPort,
-<<<<<<< HEAD
-=======
 		WsPort:           config.WsPort,
->>>>>>> 89d3247a
 		msgHandler:       newMsgHandle(),
 		RouterSlicesMode: config.RouterSlicesMode,
 		ConnMgr:          newConnManager(),
