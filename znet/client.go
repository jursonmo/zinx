package znet

import (
	"crypto/tls"
	"fmt"
	"net"
	"time"

	"github.com/aceld/zinx/zconf"
	"github.com/aceld/zinx/zdecoder"
	"github.com/aceld/zinx/ziface"
	"github.com/aceld/zinx/zlog"
	"github.com/aceld/zinx/zpack"
	"github.com/gorilla/websocket"
)

type Client struct {
	// Client Name 客户端的名称
	Name string
	// IP of the target server to connect 目标链接服务器的IP
	Ip string
	// Port of the target server to connect 目标链接服务器的端口
	Port int
	// Client version tcp,websocket,客户端版本 tcp,websocket
	version string
	// Connection instance 链接实例
	conn ziface.IConnection
	// Hook function called on connection start 该client的连接创建时Hook函数
	onConnStart func(conn ziface.IConnection)
	// Hook function called on connection stop 该client的连接断开时的Hook函数
	onConnStop func(conn ziface.IConnection)
	// Data packet packer 数据报文封包方式
	packet ziface.IDataPack
	// Asynchronous channel for capturing connection close status 异步捕获链接关闭状态
	exitChan chan struct{}
	// Message management module 消息管理模块
	msgHandler ziface.IMsgHandle
	// Disassembly and assembly decoder for resolving sticky and broken packages
	//断粘包解码器
	decoder ziface.IDecoder
	// Heartbeat checker 心跳检测器
	hc ziface.IHeartbeatChecker
	// Use TLS 使用TLS
	useTLS bool
	// For websocket connections
	dialer *websocket.Dialer
	// Error channel
	ErrChan chan error
}

func NewClient(ip string, port int, opts ...ClientOption) ziface.IClient {

	c := &Client{
		// Default name, can be modified using the WithNameClient Option
		// (默认名称，可以使用WithNameClient的Option修改)
		Name: "ZinxClientTcp",
		Ip:   ip,
		Port: port,

		msgHandler: newMsgHandle(),
		packet:     zpack.Factory().NewPack(ziface.ZinxDataPack), // Default to using Zinx's TLV packet format(默认使用zinx的TLV封包方式)
		decoder:    zdecoder.NewTLVDecoder(),                     // Default to using Zinx's TLV decoder(默认使用zinx的TLV解码器)
		version:    "tcp",
		ErrChan:    make(chan error),
	}

	// Apply Option settings (应用Option设置)
	for _, opt := range opts {
		opt(c)
	}

	return c
}

func NewWsClient(ip string, port int, opts ...ClientOption) ziface.IClient {

	c := &Client{
		// Default name, can be modified using the WithNameClient Option
		// (默认名称，可以使用WithNameClient的Option修改)
		Name: "ZinxClientWs",
		Ip:   ip,
		Port: port,

		msgHandler: newMsgHandle(),
		packet:     zpack.Factory().NewPack(ziface.ZinxDataPack), // Default to using Zinx's TLV packet format(默认使用zinx的TLV封包方式)
		decoder:    zdecoder.NewTLVDecoder(),                     // Default to using Zinx's TLV decoder(默认使用zinx的TLV解码器)
		version:    "websocket",
		dialer:     &websocket.Dialer{},
		ErrChan:    make(chan error),
	}

	// Apply Option settings (应用Option设置)
	for _, opt := range opts {
		opt(c)
	}

	return c
}

func NewTLSClient(ip string, port int, opts ...ClientOption) ziface.IClient {

	c, _ := NewClient(ip, port, opts...).(*Client)

	c.useTLS = true

	return c
}

<<<<<<< HEAD
// Start starts the client, sends requests and establishes a connection.
// (启动客户端，发送请求且建立链接)
func (c *Client) Start() {

	c.exitChan = make(chan struct{})

	// Add the decoder to the interceptor list (将解码器添加到拦截器)
	if c.decoder != nil {
		c.msgHandler.AddInterceptor(c.decoder)
	}

	// Set worker pool size to 0 to turn off the worker pool in the client (客户端将协程池关闭)
=======
// 重新启动客户端，发送请求且建立连接
func (c *Client) Restart() {
	c.exitChan = make(chan struct{})

	//客户端将协程池关闭
>>>>>>> 8948f588
	zconf.GlobalObject.WorkerPoolSize = 0

	go func() {

		addr := &net.TCPAddr{
			IP:   net.ParseIP(c.Ip),
			Port: c.Port,
			Zone: "", //for ipv6, ignore
		}

		// Create a raw socket and get net.Conn (创建原始Socket，得到net.Conn)
		switch c.version {
		case "websocket":
			wsAddr := fmt.Sprintf("ws://%s:%d", c.Ip, c.Port)

			// Create a raw socket and get net.Conn (创建原始Socket，得到net.Conn)
			wsConn, _, err := c.dialer.Dial(wsAddr, nil)
			if err != nil {
				// Conection failed
				zlog.Ins().ErrorF("WsClient connect to server failed, err:%v", err)
				c.ErrChan <- err
				return
			}
			// Create Connection object
			c.conn = newWsClientConn(c, wsConn)

		default:
			var conn net.Conn
			var err error
			if c.useTLS {
				// TLS encryption
				config := &tls.Config{
					// Skip certificate verification here because the CA certificate of the certificate issuer is not authenticated
					// (这里是跳过证书验证，因为证书签发机构的CA证书是不被认证的)
					InsecureSkipVerify: true,
				}

				conn, err = tls.Dial("tcp", fmt.Sprintf("%v:%v", net.ParseIP(c.Ip), c.Port), config)
				if err != nil {
					zlog.Ins().ErrorF("tls client connect to server failed, err:%v", err)
					c.ErrChan <- err
					return
				}
			} else {
				conn, err = net.DialTCP("tcp", nil, addr)
				if err != nil {
					// Conection failed
					zlog.Ins().ErrorF("client connect to server failed, err:%v", err)
					c.ErrChan <- err
					return
				}
			}
			// Create Connection object
			c.conn = newClientConn(c, conn)
		}

		zlog.Ins().InfoF("[START] Zinx Client LocalAddr: %s, RemoteAddr: %s\n", c.conn.LocalAddr(), c.conn.RemoteAddr())
		// HeartBeat detection
		if c.hc != nil {
			// Bind connection and heartbeat detector after connection is successfully established
			// (创建链接成功，绑定链接与心跳检测器)
			c.hc.BindConn(c.conn)
		}

		// Start connection
		go c.conn.Start()

		select {
		case <-c.exitChan:
			zlog.Ins().InfoF("client exit.")
		}
	}()
}

<<<<<<< HEAD
// StartHeartBeat starts heartbeat detection with a fixed time interval.
// interval: the time interval between each heartbeat message.
// (启动心跳检测, interval: 每次发送心跳的时间间隔)
=======
// 启动客户端，发送请求且建立链接
func (c *Client) Start() {
	// 将解码器添加到拦截器
	if c.decoder != nil {
		c.msgHandler.AddInterceptor(c.decoder)
	}

	c.Restart()
}

// StartHeartBeat 启动心跳检测
// interval 每次发送心跳的时间间隔
>>>>>>> 8948f588
func (c *Client) StartHeartBeat(interval time.Duration) {
	checker := NewHeartbeatChecker(interval)

	// Add the heartbeat checker's route to the client's message handler.
	// (添加心跳检测的路由)
	c.AddRouter(checker.MsgID(), checker.Router())

	// Bind the heartbeat checker to the client's connection.
	// (client绑定心跳检测器)
	c.hc = checker
}

// StartHeartBeatWithOption starts heartbeat detection with a custom callback function.
// interval: the time interval between each heartbeat message.
// option: a HeartBeatOption struct that contains the custom callback function and message
// 启动心跳检测(自定义回调)
func (c *Client) StartHeartBeatWithOption(interval time.Duration, option *ziface.HeartBeatOption) {
	// Create a new heartbeat checker with the given interval.
	checker := NewHeartbeatChecker(interval)

	// Set the heartbeat checker's callback function and message ID based on the HeartBeatOption struct.
	if option != nil {
		checker.SetHeartbeatMsgFunc(option.MakeMsg)
		checker.SetOnRemoteNotAlive(option.OnRemoteNotAlive)
		checker.BindRouter(option.HeadBeatMsgID, option.Router)
	}

	// Add the heartbeat checker's route to the client's message handler.
	c.AddRouter(checker.MsgID(), checker.Router())

	// Bind the heartbeat checker to the client's connection.
	c.hc = checker
}

func (c *Client) Stop() {
	zlog.Ins().InfoF("[STOP] Zinx Client LocalAddr: %s, RemoteAddr: %s\n", c.conn.LocalAddr(), c.conn.RemoteAddr())
	c.conn.Stop()
	c.exitChan <- struct{}{}
	close(c.exitChan)
	close(c.ErrChan)
}

func (c *Client) AddRouter(msgID uint32, router ziface.IRouter) {
	c.msgHandler.AddRouter(msgID, router)
}

func (c *Client) Conn() ziface.IConnection {
	return c.conn
}

func (c *Client) SetOnConnStart(hookFunc func(ziface.IConnection)) {
	c.onConnStart = hookFunc
}

func (c *Client) SetOnConnStop(hookFunc func(ziface.IConnection)) {
	c.onConnStop = hookFunc
}

func (c *Client) GetOnConnStart() func(ziface.IConnection) {
	return c.onConnStart
}

func (c *Client) GetOnConnStop() func(ziface.IConnection) {
	return c.onConnStop
}

func (c *Client) GetPacket() ziface.IDataPack {
	return c.packet
}

func (c *Client) SetPacket(packet ziface.IDataPack) {
	c.packet = packet
}

func (c *Client) GetMsgHandler() ziface.IMsgHandle {
	return c.msgHandler
}

func (c *Client) AddInterceptor(interceptor ziface.IInterceptor) {
	c.msgHandler.AddInterceptor(interceptor)
}

func (c *Client) SetDecoder(decoder ziface.IDecoder) {
	c.decoder = decoder
}
func (c *Client) GetLengthField() *ziface.LengthField {
	if c.decoder != nil {
		return c.decoder.GetLengthField()
	}
	return nil
}

func (c *Client) GetErrChan() chan error {
	return c.ErrChan
}

func (c *Client) SetName(name string) {
	c.Name = name
}

func (c *Client) GetName() string {
	return c.Name
}<|MERGE_RESOLUTION|>--- conflicted
+++ resolved
@@ -106,26 +106,13 @@
 	return c
 }
 
-<<<<<<< HEAD
+
 // Start starts the client, sends requests and establishes a connection.
-// (启动客户端，发送请求且建立链接)
-func (c *Client) Start() {
-
-	c.exitChan = make(chan struct{})
-
-	// Add the decoder to the interceptor list (将解码器添加到拦截器)
-	if c.decoder != nil {
-		c.msgHandler.AddInterceptor(c.decoder)
-	}
-
-	// Set worker pool size to 0 to turn off the worker pool in the client (客户端将协程池关闭)
-=======
-// 重新启动客户端，发送请求且建立连接
+// (重新启动客户端，发送请求且建立连接)
 func (c *Client) Restart() {
 	c.exitChan = make(chan struct{})
 
-	//客户端将协程池关闭
->>>>>>> 8948f588
+	// Set worker pool size to 0 to turn off the worker pool in the client (客户端将协程池关闭)
 	zconf.GlobalObject.WorkerPoolSize = 0
 
 	go func() {
@@ -200,24 +187,21 @@
 	}()
 }
 
-<<<<<<< HEAD
+// Start starts the client, sends requests and establishes a connection.
+// (启动客户端，发送请求且建立链接)
+func (c *Client) Start() {
+
+	// Add the decoder to the interceptor list (将解码器添加到拦截器)
+	if c.decoder != nil {
+		c.msgHandler.AddInterceptor(c.decoder)
+	}
+
+	c.Restart()
+}
+
 // StartHeartBeat starts heartbeat detection with a fixed time interval.
 // interval: the time interval between each heartbeat message.
 // (启动心跳检测, interval: 每次发送心跳的时间间隔)
-=======
-// 启动客户端，发送请求且建立链接
-func (c *Client) Start() {
-	// 将解码器添加到拦截器
-	if c.decoder != nil {
-		c.msgHandler.AddInterceptor(c.decoder)
-	}
-
-	c.Restart()
-}
-
-// StartHeartBeat 启动心跳检测
-// interval 每次发送心跳的时间间隔
->>>>>>> 8948f588
 func (c *Client) StartHeartBeat(interval time.Duration) {
 	checker := NewHeartbeatChecker(interval)
 
