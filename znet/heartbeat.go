--- conflicted
+++ resolved
@@ -11,12 +11,7 @@
 	interval time.Duration // 心跳检测时间间隔
 	quitChan chan bool     // 退出信号
 
-<<<<<<< HEAD
 	makeMsg ziface.HeartBeatMsgFunc //用户自定义的心跳检测消息处理方法
-=======
-	heartbeatMsg []byte                  // 心跳消息, 也可以通过makeMsgFunc来动态生成
-	makeMsg      ziface.HeartBeatMsgFunc //用户自定义的心跳检测消息处理方法
->>>>>>> a231bfa7
 
 	onRemoteNotAlive ziface.OnRemoteNotAlive //用户自定义的远程连接不存活时的处理方法
 
@@ -50,37 +45,10 @@
 	conn.Stop()
 }
 
-<<<<<<< HEAD
 // NewHeartbeatChecker 创建心跳检测器
 func NewHeartbeatChecker(interval time.Duration) ziface.IHeartbeatChecker {
-	heatbeat := &HeartbeatChecker{
-		interval: interval,
-=======
-// NewHeartbeatCheckerS Server创建心跳检测器
-func NewHeartbeatCheckerS(interval time.Duration, server ziface.IServer) *HeartbeatChecker {
 	heartbeat := &HeartbeatChecker{
 		interval: interval,
-		s:        server,
-		c:        nil,
-		quitChan: make(chan bool),
-
-		//均使用默认的心跳消息生成函数和远程连接不存活时的处理方法
-		makeMsg:          makeDefaultMsg,
-		onRemoteNotAlive: notAliveDefaultFunc,
-		msgID:            ziface.HeartBeatDefaultMsgID,
-		router:           &HeatBeatDefaultRouter{},
-	}
-
-	return heartbeat
-}
-
-// NewHeartbeatCheckerC Client创建心跳检测器
-func NewHeartbeatCheckerC(interval time.Duration, client ziface.IClient) *HeartbeatChecker {
-	heartbeat := &HeartbeatChecker{
-		interval: interval,
-		c:        client,
-		s:        nil,
->>>>>>> a231bfa7
 		quitChan: make(chan bool),
 
 		//均使用默认的心跳消息生成函数和远程连接不存活时的处理方法
