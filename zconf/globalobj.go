// Package zutils 提供zinx相关工具类函数
// 包括:
//
//	全局配置
//	配置文件加载
//
// 当前文件描述:
// @Title  globalobj.go
// @Description  相关配置文件定义及加载方式
// @Author  Aceld - Thu Mar 11 10:32:29 CST 2019
package zconf

import (
	"encoding/json"
	"fmt"
	"github.com/aceld/zinx/zlog"
	"github.com/aceld/zinx/zutils/commandline/args"
	"github.com/aceld/zinx/zutils/commandline/uflag"
	"io/ioutil"
	"os"
	"reflect"
	"testing"
	"time"
)

const (
	ServerModeTcp       = "tcp"
	ServerModeWebsocket = "websocket"
)

/*
	存储一切有关Zinx框架的全局参数，供其他模块使用
	一些参数也可以通过 用户根据 zinx.json来配置
*/
type Config struct {
	/*
		Server
	*/
	Host    string //当前服务器主机IP
	TCPPort int    //当前服务器主机监听端口号
	WsPort  int    // 当前服务器主机websocket监听端口
	Name    string //当前服务器名称

	/*
		Zinx
	*/
	Version          string //当前Zinx版本号
	MaxPacketSize    uint32 //读写数据包的最大值
	MaxConn          int    //当前服务器主机允许的最大链接个数
	WorkerPoolSize   uint32 //业务工作Worker池的数量
	MaxWorkerTaskLen uint32 //业务工作Worker对应负责的任务队列最大任务存储数量
	MaxMsgChanLen    uint32 //SendBuffMsg发送消息的缓冲最大长度
	IOReadBuffSize   uint32 //每次IO最大的读取长度
	Mode             string // tcp. tcp监听 websocket . websocket 监听 为空时同时开启
	RouterMode       int    //路由模式 1为旧版本路由，2为启用新版本的路由 默认使用旧版本

	/*
		logger
	*/
	LogDir            string //日志所在文件夹 默认"./log"
	LogFile           string //日志文件名称   默认""  --如果没有设置日志文件，打印信息将打印至stderr
	LogIsolationLevel int    //日志隔离级别  -- 0：全开 1：关debug 2：关debug/info 3：关debug/info/warn ...

	/*
		Keepalive
	*/
	HeartbeatMax int //最长心跳检测间隔时间(单位：秒),超过改时间间隔，则认为超时，从配置文件读取

	/*
		TLS
	*/
	CertFile       string // 证书文件名称 默认""
	PrivateKeyFile string // 私钥文件名称 默认"" --如果没有设置证书和私钥文件，则不启用TLS加密

	/*
	   Prometheus Metrics
	*/
	PrometheusMetricsEnable bool   // 是否开启Prometheus Metrics 指标统计, 默认为false关闭
	PrometheusServer        bool   // 是否需要zinx单独启动一个Prometheus Metrics 服务, 默认为false关闭
	PrometheusListen        string // Prometheus Metrics 服务IP和端口, 默认为 0.0.0.0:20004
}

/*
定义一个全局的对象
*/
var GlobalObject *Config

// PathExists 判断一个文件是否存在
func PathExists(path string) (bool, error) {
	_, err := os.Stat(path)
	if err == nil {
		return true, nil
	}
	if os.IsNotExist(err) {
		return false, nil
	}
	return false, err
}

// Reload 读取用户的配置文件
func (g *Config) Reload() {
	confFilePath := args.Args.ConfigFile
	if confFileExists, _ := PathExists(confFilePath); confFileExists != true {

		// 配置文件不存在也需要用默认参数初始化日志模块配置
		g.InitLogConfig()

		zlog.Ins().ErrorF("Config File %s is not exist!!", confFilePath)
		return
	}

	data, err := ioutil.ReadFile(confFilePath)
	if err != nil {
		panic(err)
	}
	//将json数据解析到struct中
	err = json.Unmarshal(data, g)
	if err != nil {
		panic(err)
	}

	//Logger 初始化配置
	g.InitLogConfig()

}

// 提示详细
func (g *Config) Show() {
	//提示当前配置信息
	objVal := reflect.ValueOf(g).Elem()
	objType := reflect.TypeOf(*g)

	fmt.Println("===== Zinx Global Config =====")
	for i := 0; i < objVal.NumField(); i++ {
		field := objVal.Field(i)
		typeField := objType.Field(i)

		fmt.Printf("%s: %v\n", typeField.Name, field.Interface())
	}
	fmt.Println("==============================")
}

func (g *Config) HeartbeatMaxDuration() time.Duration {
	return time.Duration(g.HeartbeatMax) * time.Second
}

func (g *Config) InitLogConfig() {
	if g.LogFile != "" {
		zlog.SetLogFile(g.LogDir, g.LogFile)
	}
	if g.LogIsolationLevel > zlog.LogDebug {
		zlog.SetLogLevel(g.LogIsolationLevel)
	}
}

/*
	提供init方法，默认加载
*/
func init() {
	pwd, err := os.Getwd()
	if err != nil {
		pwd = "."
	}

	// 初始化配置模块flag
	args.InitConfigFlag(pwd+"/conf/zinx.json", "配置文件，如果没有设置，则默认为<exeDir>/conf/zinx.json")
	// 初始化日志模块flag TODO

	// 解析
	testing.Init() //防止 go test 出现"flag provided but not defined: -test.paniconexit0"等错误
	uflag.Parse()

	// 解析之后的操作
	args.FlagHandle()

	//初始化GlobalObject变量，设置一些默认值
	GlobalObject = &Config{
<<<<<<< HEAD
		Name:              "ZinxServerApp",
		Version:           "V1.0",
		TCPPort:           8999,
		WsPort:            9000,
		Host:              "0.0.0.0",
		MaxConn:           12000,
		MaxPacketSize:     4096,
		WorkerPoolSize:    10,
		MaxWorkerTaskLen:  1024,
		MaxMsgChanLen:     1024,
		LogDir:            pwd + "/log",
		LogFile:           "zinx.log",
		LogIsolationLevel: 0,
		HeartbeatMax:      10, //默认心跳检测最长间隔为10秒
		IOReadBuffSize:    1024,
		CertFile:          "",
		PrivateKeyFile:    "",
		Mode:              "tcp",
		RouterMode:        1,
=======
		Name:                    "ZinxServerApp",
		Version:                 "V1.0",
		TCPPort:                 8999,
		WsPort:                  9000,
		Host:                    "0.0.0.0",
		MaxConn:                 12000,
		MaxPacketSize:           4096,
		WorkerPoolSize:          10,
		MaxWorkerTaskLen:        1024,
		MaxMsgChanLen:           1024,
		LogDir:                  pwd + "/log",
		LogFile:                 "", //默认日志文件为空，打印到stderr
		LogIsolationLevel:       0,
		HeartbeatMax:            10, //默认心跳检测最长间隔为10秒
		IOReadBuffSize:          1024,
		CertFile:                "",
		PrivateKeyFile:          "",
		Mode:                    ServerModeTcp,
		PrometheusMetricsEnable: false,
		PrometheusServer:        false,
		PrometheusListen:        "0.0.0.0:20004",
>>>>>>> 0088a3b0
	}
	//NOTE: 从配置文件中加载一些用户配置的参数
	GlobalObject.Reload()
}<|MERGE_RESOLUTION|>--- conflicted
+++ resolved
@@ -175,27 +175,6 @@
 
 	//初始化GlobalObject变量，设置一些默认值
 	GlobalObject = &Config{
-<<<<<<< HEAD
-		Name:              "ZinxServerApp",
-		Version:           "V1.0",
-		TCPPort:           8999,
-		WsPort:            9000,
-		Host:              "0.0.0.0",
-		MaxConn:           12000,
-		MaxPacketSize:     4096,
-		WorkerPoolSize:    10,
-		MaxWorkerTaskLen:  1024,
-		MaxMsgChanLen:     1024,
-		LogDir:            pwd + "/log",
-		LogFile:           "zinx.log",
-		LogIsolationLevel: 0,
-		HeartbeatMax:      10, //默认心跳检测最长间隔为10秒
-		IOReadBuffSize:    1024,
-		CertFile:          "",
-		PrivateKeyFile:    "",
-		Mode:              "tcp",
-		RouterMode:        1,
-=======
 		Name:                    "ZinxServerApp",
 		Version:                 "V1.0",
 		TCPPort:                 8999,
@@ -217,7 +196,7 @@
 		PrometheusMetricsEnable: false,
 		PrometheusServer:        false,
 		PrometheusListen:        "0.0.0.0:20004",
->>>>>>> 0088a3b0
+		RouterMode:        1,
 	}
 	//NOTE: 从配置文件中加载一些用户配置的参数
 	GlobalObject.Reload()
